{
  "dependencies": {
<<<<<<< HEAD
    "com.github.homuler.mediapipe": {
      "version": "file:MediaPipeUnityPlugin",
      "depth": 0,
      "source": "embedded",
      "dependencies": {}
=======
    "com.cysharp.unitask": {
      "version": "https://github.com/Cysharp/UniTask.git?path=src/UniTask/Assets/Plugins/UniTask#2.3.3",
      "depth": 0,
      "source": "git",
      "dependencies": {},
      "hash": "b992a061fbf68ff1eb475d0837065b0549ed31ba"
>>>>>>> 426db02e
    },
    "com.neuecc.unirx": {
      "version": "https://github.com/neuecc/UniRx.git?path=Assets/Plugins/UniRx/Scripts#c244f9a89d05cda62acd0e4572510c2d6843164c",
      "depth": 0,
      "source": "git",
      "dependencies": {},
      "hash": "c244f9a89d05cda62acd0e4572510c2d6843164c"
    },
    "com.unity.barracuda": {
      "version": "file:Barracuda",
      "depth": 0,
      "source": "embedded",
      "dependencies": {
        "com.unity.burst": "1.6.0",
        "com.unity.modules.jsonserialize": "1.0.0",
        "com.unity.modules.imageconversion": "1.0.0"
      }
    },
    "com.unity.burst": {
      "version": "1.6.0",
      "depth": 1,
      "source": "registry",
      "dependencies": {
        "com.unity.mathematics": "1.2.1"
      },
      "url": "https://packages.unity.com"
    },
    "com.unity.ext.nunit": {
      "version": "1.0.6",
      "depth": 2,
      "source": "registry",
      "dependencies": {},
      "url": "https://packages.unity.com"
    },
    "com.unity.ide.rider": {
      "version": "2.0.7",
      "depth": 0,
      "source": "registry",
      "dependencies": {
        "com.unity.test-framework": "1.1.1"
      },
      "url": "https://packages.unity.com"
    },
    "com.unity.ide.visualstudio": {
      "version": "2.0.8",
      "depth": 0,
      "source": "registry",
      "dependencies": {
        "com.unity.test-framework": "1.1.9"
      },
      "url": "https://packages.unity.com"
    },
    "com.unity.ide.vscode": {
      "version": "1.2.3",
      "depth": 0,
      "source": "registry",
      "dependencies": {},
      "url": "https://packages.unity.com"
    },
    "com.unity.mathematics": {
      "version": "1.2.1",
      "depth": 1,
      "source": "registry",
      "dependencies": {},
      "url": "https://packages.unity.com"
    },
    "com.unity.test-framework": {
      "version": "1.1.24",
      "depth": 1,
      "source": "registry",
      "dependencies": {
        "com.unity.ext.nunit": "1.0.6",
        "com.unity.modules.imgui": "1.0.0",
        "com.unity.modules.jsonserialize": "1.0.0"
      },
      "url": "https://packages.unity.com"
    },
    "com.unity.ugui": {
      "version": "1.0.0",
      "depth": 0,
      "source": "builtin",
      "dependencies": {
        "com.unity.modules.ui": "1.0.0",
        "com.unity.modules.imgui": "1.0.0"
      }
    },
    "com.vrmc.gltf": {
      "version": "https://github.com/vrm-c/UniVRM.git?path=/Assets/UniGLTF#v0.108.0",
      "depth": 0,
      "source": "git",
      "dependencies": {
        "com.vrmc.vrmshaders": "0.108.0",
        "com.unity.modules.animation": "1.0.0"
      },
      "hash": "e16dd2f8c0c15fb373eeef6375c550acc740a2f6"
    },
    "com.vrmc.univrm": {
      "version": "https://github.com/vrm-c/UniVRM.git?path=/Assets/VRM#v0.108.0",
      "depth": 0,
      "source": "git",
      "dependencies": {
        "com.vrmc.vrmshaders": "0.108.0",
        "com.vrmc.gltf": "0.108.0",
        "com.unity.ugui": "1.0.0"
      },
      "hash": "e16dd2f8c0c15fb373eeef6375c550acc740a2f6"
    },
    "com.vrmc.vrmshaders": {
      "version": "https://github.com/vrm-c/UniVRM.git?path=/Assets/VRMShaders#v0.108.0",
      "depth": 0,
      "source": "git",
      "dependencies": {
        "com.unity.modules.imageconversion": "1.0.0"
      },
      "hash": "e16dd2f8c0c15fb373eeef6375c550acc740a2f6"
    },
    "jp.ikep.mediapipe.blazepose": {
      "version": "1.3.0",
      "depth": 1,
      "source": "registry",
      "dependencies": {
        "jp.ikep.mediapipe.posedetection": "1.0.1",
        "jp.ikep.mediapipe.poselandmark": "1.1.1"
      },
      "url": "https://registry.npmjs.com"
    },
    "jp.ikep.mediapipe.holistic": {
      "version": "1.1.0",
      "depth": 0,
      "source": "registry",
      "dependencies": {
        "com.unity.mathematics": "1.2.1",
        "jp.keijiro.mediapipe.blazeface": "1.1.1",
        "jp.keijiro.mediapipe.facelandmark": "1.0.0",
        "jp.keijiro.mediapipe.iris": "1.1.0",
        "jp.keijiro.mediapipe.blazepalm": "1.0.2",
        "jp.keijiro.mediapipe.handlandmark": "1.0.1",
        "jp.ikep.mediapipe.blazepose": "1.3.0"
      },
      "url": "https://registry.npmjs.com"
    },
    "jp.ikep.mediapipe.posedetection": {
      "version": "1.0.1",
      "depth": 2,
      "source": "registry",
      "dependencies": {
        "com.unity.barracuda": "2.0.0-pre.3"
      },
      "url": "https://registry.npmjs.com"
    },
    "jp.ikep.mediapipe.poselandmark": {
      "version": "1.1.1",
      "depth": 2,
      "source": "registry",
      "dependencies": {
        "com.unity.barracuda": "2.0.0-pre.3"
      },
      "url": "https://registry.npmjs.com"
    },
    "jp.keijiro.klak.syphon": {
      "version": "0.0.4",
      "depth": 0,
      "source": "registry",
      "dependencies": {},
      "url": "https://registry.npmjs.com"
    },
    "jp.keijiro.mediapipe.blazeface": {
      "version": "1.1.1",
      "depth": 1,
      "source": "registry",
      "dependencies": {
        "com.unity.barracuda": "1.3.3-preview"
      },
      "url": "https://registry.npmjs.com"
    },
    "jp.keijiro.mediapipe.blazepalm": {
      "version": "1.0.2",
      "depth": 1,
      "source": "registry",
      "dependencies": {
        "com.unity.barracuda": "1.4.0-preview"
      },
      "url": "https://registry.npmjs.com"
    },
    "jp.keijiro.mediapipe.facelandmark": {
      "version": "1.0.0",
      "depth": 1,
      "source": "registry",
      "dependencies": {
        "com.unity.barracuda": "1.3.3-preview"
      },
      "url": "https://registry.npmjs.com"
    },
    "jp.keijiro.mediapipe.handlandmark": {
      "version": "1.0.1",
      "depth": 1,
      "source": "registry",
      "dependencies": {
        "com.unity.barracuda": "1.4.0-preview"
      },
      "url": "https://registry.npmjs.com"
    },
    "jp.keijiro.mediapipe.iris": {
      "version": "1.1.0",
      "depth": 1,
      "source": "registry",
      "dependencies": {
        "com.unity.barracuda": "1.3.3-preview"
      },
      "url": "https://registry.npmjs.com"
    },
    "com.unity.modules.animation": {
      "version": "1.0.0",
      "depth": 0,
      "source": "builtin",
      "dependencies": {}
    },
    "com.unity.modules.assetbundle": {
      "version": "1.0.0",
      "depth": 1,
      "source": "builtin",
      "dependencies": {}
    },
    "com.unity.modules.audio": {
      "version": "1.0.0",
      "depth": 0,
      "source": "builtin",
      "dependencies": {}
    },
    "com.unity.modules.imageconversion": {
      "version": "1.0.0",
      "depth": 1,
      "source": "builtin",
      "dependencies": {}
    },
    "com.unity.modules.imgui": {
      "version": "1.0.0",
      "depth": 1,
      "source": "builtin",
      "dependencies": {}
    },
    "com.unity.modules.jsonserialize": {
      "version": "1.0.0",
      "depth": 1,
      "source": "builtin",
      "dependencies": {}
    },
    "com.unity.modules.physics": {
      "version": "1.0.0",
      "depth": 0,
      "source": "builtin",
      "dependencies": {}
    },
    "com.unity.modules.physics2d": {
      "version": "1.0.0",
      "depth": 0,
      "source": "builtin",
      "dependencies": {}
    },
    "com.unity.modules.physics": {
      "version": "1.0.0",
      "depth": 0,
      "source": "builtin",
      "dependencies": {}
    },
    "com.unity.modules.physics2d": {
      "version": "1.0.0",
      "depth": 0,
      "source": "builtin",
      "dependencies": {}
    },
    "com.unity.modules.ui": {
      "version": "1.0.0",
      "depth": 1,
      "source": "builtin",
      "dependencies": {}
    },
    "com.unity.modules.unitywebrequest": {
      "version": "1.0.0",
      "depth": 1,
      "source": "builtin",
      "dependencies": {}
    },
    "com.unity.modules.unitywebrequestassetbundle": {
      "version": "1.0.0",
      "depth": 1,
      "source": "builtin",
      "dependencies": {
        "com.unity.modules.assetbundle": "1.0.0",
        "com.unity.modules.unitywebrequest": "1.0.0"
      }
    },
    "com.unity.modules.unitywebrequestaudio": {
      "version": "1.0.0",
      "depth": 1,
      "source": "builtin",
      "dependencies": {
        "com.unity.modules.unitywebrequest": "1.0.0",
        "com.unity.modules.audio": "1.0.0"
      }
    },
    "com.unity.modules.unitywebrequestwww": {
      "version": "1.0.0",
      "depth": 0,
      "source": "builtin",
      "dependencies": {
        "com.unity.modules.unitywebrequest": "1.0.0",
        "com.unity.modules.unitywebrequestassetbundle": "1.0.0",
        "com.unity.modules.unitywebrequestaudio": "1.0.0",
        "com.unity.modules.audio": "1.0.0",
        "com.unity.modules.assetbundle": "1.0.0",
        "com.unity.modules.imageconversion": "1.0.0"
      }
    },
    "com.unity.modules.video": {
      "version": "1.0.0",
      "depth": 0,
      "source": "builtin",
      "dependencies": {
        "com.unity.modules.audio": "1.0.0",
        "com.unity.modules.ui": "1.0.0",
        "com.unity.modules.unitywebrequest": "1.0.0"
      }
    }
  }
}<|MERGE_RESOLUTION|>--- conflicted
+++ resolved
@@ -1,19 +1,17 @@
 {
   "dependencies": {
-<<<<<<< HEAD
     "com.github.homuler.mediapipe": {
       "version": "file:MediaPipeUnityPlugin",
       "depth": 0,
       "source": "embedded",
       "dependencies": {}
-=======
+    },
     "com.cysharp.unitask": {
       "version": "https://github.com/Cysharp/UniTask.git?path=src/UniTask/Assets/Plugins/UniTask#2.3.3",
       "depth": 0,
       "source": "git",
       "dependencies": {},
       "hash": "b992a061fbf68ff1eb475d0837065b0549ed31ba"
->>>>>>> 426db02e
     },
     "com.neuecc.unirx": {
       "version": "https://github.com/neuecc/UniRx.git?path=Assets/Plugins/UniRx/Scripts#c244f9a89d05cda62acd0e4572510c2d6843164c",
@@ -273,18 +271,6 @@
       "source": "builtin",
       "dependencies": {}
     },
-    "com.unity.modules.physics": {
-      "version": "1.0.0",
-      "depth": 0,
-      "source": "builtin",
-      "dependencies": {}
-    },
-    "com.unity.modules.physics2d": {
-      "version": "1.0.0",
-      "depth": 0,
-      "source": "builtin",
-      "dependencies": {}
-    },
     "com.unity.modules.ui": {
       "version": "1.0.0",
       "depth": 1,
